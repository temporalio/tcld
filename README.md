# tcld (`Beta`)
A cli tool for managing Temporal Cloud namespaces.

> This cli tool is currently in `beta` and access to Temporal Cloud via the cli is restricted. Please reach out to temporal-cloud support for more information.

# Installation
## Install via Homebrew
```
brew install temporalio/brew/tcld
```
## Build from source
1. Verify that you have Go 1.18+ installed. If `go` is not installed, follow instructions on [the Go website](https://golang.org/doc/install).
```
go version
```
2. Clone the `tcld` repository and run `make`.
```
git clone https://github.com/temporalio/tcld.git
cd tcld
make
```
3. Copy the tcld executable to any directory that appears in the PATH environment variable; for example, `/usr/local/bin/`.
```
cp tcld /usr/local/bin/tcld
```
4. Run `tcld version` to check if it worked.
```
tcld version
```

# Authentication and Login
### User login authentication:
In order to use the cli you must first login by running the following command:
```
tcld login
```
You will be sent a link to confirm your device code and login. After logging in, you are now authenticated and can make requests with this cli.

### API Key based authentication:
You can use API keys to authenticate with the cli by passing the `--api-key` flag or setting the `TEMPORAL_CLOUD_API_KEY` environment variable.
```
tcld --api-key <api-key> ...
```

```
export TEMPORAL_CLOUD_API_KEY=<api-key>
tcld ...
```

# API Key Management (Preview)
*The API Key feature is currently in "Preview Release". Customers must be invited to use this feature. Please reach out to Temporal Cloud support for more information.*

API Keys provide machine based authentication for Temporal Control Plane APIs. These keys are generated for and inherit the roles and permissions of the current user. API Keys are required to have a duration / expiry for preview within 1 to 90 days. We recommend to always set a duration / expiry for your API keys. This will allow you to rotate your API keys frequently and minimize the exposure of a token in case it is compromised.
### Creating an API Key:
*Make sure to copy the secret or else you will not be able to retrieve it again.*

Create an API key by running the following command (duration must be within 1 to 90 days):
```
tcld apikey create --name <api-key-name> --description <api-key-description> --duration <api-key-duration>
```
### List API Keys for the current user:
```
tcld apikey list
```
### Delete an API Key:
```
tcld apikey delete --id <api-key-id>
```

### Enable or Disable an API Key:
If you determine there is a need to temporarily disable API Key access but want to enable it in the future, run the following commands:
```
tcld apikey disable --id <api-key-id>
tcld apikey enable --id <api-key-id>
```

### Performing an API Key rotation:
1. Generate the new API key to rotate to.
```
tcld apikey create --name <api-key-name> --description <api-key-description> --duration <api-key-duration>
```
2. Update temporal clients to use the new API key and monitor deployments to make sure all old API key usage is gone.
3. Delete the old API key.
``` 
tcld apikey delete --id <api-key-id>
```

# Namespace Management

### List namespaces user has access to:
```
tcld namespace list
```

### Get namespace information:
```
tcld namespace get -n <namespace>
```

### Update the CA certificate:
```
tcld namespace accepted-client-ca set -n <namespace> --ca-certificate-file <ca-pem-filepath>
```
> :warning: If the update removes a certificate, any clients (tctl/workers) still using the removed certificate will fail to connect to the namespace after the update completes.

#### Performing a certificate rollover:
It is important to do a rollover process when updating your CA certificates. This allows your namespace to serve both CA certificates for a period of time until traffic to your old certificate is gone. To do this follow these steps:

1. Generate the new certificates.
2. Run the `accepted-client-ca add` command with the new CA certificates.
```
tcld namespace accepted-client-ca add -n <namespace> --ca-certificate-file <new-ca-pem-filepath>
```

3. Update temporal clients to use the new certificates and monitor deployments to make sure all old certificate usage is phased out.
4. Run the `accepted-client-ca remove` command to remove the old certificates.
```
tcld namespace accepted-client-ca remove -n <namespace> --ca-certificate-file <old-ca-pem-filepath>
```

Or use the fingerprint of the old ca certificate with the remove command.
```
tcld namespace accepted-client-ca remove -n <namespace> --ca-certificate-fingerprint <old-ca-fingerprint>
```

### Add new search attributes:
```
tcld namespace search-attributes add -n <namespace> --sa "<attribute-name>=<search-attribute-type>" --sa "<attribute-name>=<search-attribute-type>"
```
Supported search attribute types: `Keyword Text Int Double Datetime Bool`

### Rename existing search attribute:
```
tcld namespace search-attributes rename -n <namespace> --existing-name <existing-attribute-name> --new-name <new-attribute-name>
```
> :warning: Any workflows that are using the old search attribute name will fail after the update.

# User Management
### List users:
```
tcld user list
```

### Get user information:
```
tcld user get -e <user-email>
```

### Invite users to your account:
<<<<<<< HEAD
To invite users to your account, you must specify the email and account role. Namespace permissions are optional. You can invite multiple emails at once. An invitation email will be sent to the emails specified. Users should accept the invitation from the email to confirm being added to the account. 
=======
To invite users to your account, you must specify the email and account role. Namespace permissions are optional. You can invite multiple emails at once. An invitation email will be sent to the emails specified. Users should accept the invitation from the email to confirm being added to the account.
>>>>>>> 6b70e811
```
tcld user invite -e <user-email> --ar <account-role> -p <namespace-1=namespace-permission> -p <namespace-2=namespace-permission>
```

### Reinvite users to your account:
If a user has been invited to your account but has not accepted the invite, you can reinvite them using the following command. This command will send a new invite email to the user. The previous email invitation link will become invalid.
```
tcld user resend-invite -e <user-email>
```

### Delete user from your account:
To delete a user from your account, run the following command. The user will be removed from your account and have all permissions revoked.
```
tcld user delete -e <user-email>
```

### Update user permissions:
Run the following command to update a user's account role. A user is only assigned one account role at a time. The admin role gives the user access to all namespaces.
```
tcld user set-account-role -e <user-email> --ar <account-role>
```
Run the following command to update a user's namespace permissions. This is a set operation, which requires assigning the full set of permissions each time. To get the current set of namespace permissions run the `tcld user get` command. Permissions not specified will be effectively removed. Do not run this command if the user is already an account admin, since they already have access to all namespaces.
```
# get list of current namespace permissions
tcld user get -e <user-email> | jq -r '.spec.namespacePermissions'

# set new user namespace permissions, make sure to include any permissions from the previous command
tcld user set-namespace-permissions -e <user-email> -p <namespace-1=namespace-permission> -p <namespace-2=namespace-permission>
```

# Asynchronous Operations
Any update operations making changes to the namespaces hosted on Temporal Cloud are asynchronous. Such operations are tracked using a `request-id` that can be passed in when invoking the update operation or will be auto-generated by the server if one is not specified. Once an asynchronous request is initiated, a `request-id` is returned. Use the `request get` command to query the status of an asynchronous request.
```
tcld request get -r <request-id> -n <namespace>
```

# License

MIT License, please see [LICENSE](https://github.com/temporalio/tcld/blob/master/LICENSE) for details.
<|MERGE_RESOLUTION|>--- conflicted
+++ resolved
@@ -147,11 +147,7 @@
 ```
 
 ### Invite users to your account:
-<<<<<<< HEAD
-To invite users to your account, you must specify the email and account role. Namespace permissions are optional. You can invite multiple emails at once. An invitation email will be sent to the emails specified. Users should accept the invitation from the email to confirm being added to the account. 
-=======
 To invite users to your account, you must specify the email and account role. Namespace permissions are optional. You can invite multiple emails at once. An invitation email will be sent to the emails specified. Users should accept the invitation from the email to confirm being added to the account.
->>>>>>> 6b70e811
 ```
 tcld user invite -e <user-email> --ar <account-role> -p <namespace-1=namespace-permission> -p <namespace-2=namespace-permission>
 ```
