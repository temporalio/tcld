package app

import (
	"context"
	"crypto/tls"
	"fmt"
	"net/url"
	"regexp"
	"time"

	grpcretry "github.com/grpc-ecosystem/go-grpc-middleware/v2/interceptors/retry"
	"github.com/urfave/cli/v2"
	"google.golang.org/grpc"
	"google.golang.org/grpc/codes"
	"google.golang.org/grpc/credentials"
	"google.golang.org/grpc/credentials/insecure"
	"google.golang.org/grpc/metadata"

	"github.com/temporalio/tcld/app/credentials/apikey"
	"github.com/temporalio/tcld/app/credentials/oauth"
)

const (
	VersionHeader                 = "tcld-version"
	CommitHeader                  = "tcld-commit"
	TemporalCloudAPIVersionHeader = "temporal-cloud-api-version"
	LegacyTemporalCloudAPIVersion = "2025-01-01-00"
<<<<<<< HEAD
	TemporalCloudAPIVersion       = "2024-05-13-00"
=======
	TemporalCloudAPIVersion       = "v0.4.0"
>>>>>>> 8c55f7a1
)

var (
	TemporalCloudAPIMethodRegex = regexp.MustCompile(`^\/temporal\.api\.cloud\.cloudservice\.v1\.CloudService\/[^\/]*$`)
)

func GetServerConnection(c *cli.Context, opts ...grpc.DialOption) (context.Context, *grpc.ClientConn, error) {
	addr, err := url.Parse(c.String(ServerFlagName))
	if err != nil {
		return nil, nil, fmt.Errorf("unable to parse server address: %s", err)
	}

	defaultOpts, err := defaultDialOptions(c, addr)
	if err != nil {
		return nil, nil, fmt.Errorf("failed to generate default dial options: %s", err)
	}

	conn, err := grpc.Dial(
		addr.String(),
		append(defaultOpts, opts...)...,
	)
	if err != nil {
		return nil, nil, fmt.Errorf("failed to dial `%s`: %v", addr.String(), err)
	}

	buildInfo := NewBuildInfo()

	ctx := context.Background()
	ctx = metadata.AppendToOutgoingContext(ctx, VersionHeader, buildInfo.Version)
	ctx = metadata.AppendToOutgoingContext(ctx, CommitHeader, buildInfo.Commit)

	return ctx, conn, nil
}

func unaryVersionInterceptor(
	ctx context.Context,
	method string,
	req, reply interface{},
	cc *grpc.ClientConn,
	invoker grpc.UnaryInvoker,
	opts ...grpc.CallOption,
) error {
	if TemporalCloudAPIMethodRegex.MatchString(method) {
		ctx = metadata.AppendToOutgoingContext(ctx, TemporalCloudAPIVersionHeader, TemporalCloudAPIVersion)
	} else {
		ctx = metadata.AppendToOutgoingContext(ctx, TemporalCloudAPIVersionHeader, LegacyTemporalCloudAPIVersion)
	}
	return invoker(ctx, method, req, reply, cc, opts...)
}

func defaultDialOptions(c *cli.Context, addr *url.URL) ([]grpc.DialOption, error) {
	retryOpts := []grpcretry.CallOption{
		grpcretry.WithBackoff(grpcretry.BackoffExponentialWithJitter(250*time.Millisecond, 0.1)),
		grpcretry.WithMax(5),
		grpcretry.WithCodes(codes.Unavailable, codes.ResourceExhausted),
	}

	opts := []grpc.DialOption{
		grpc.WithChainUnaryInterceptor(
			unaryVersionInterceptor,
			grpcretry.UnaryClientInterceptor(retryOpts...),
		),
	}

	creds, err := newRPCCredential(c)
	if err != nil {
		return []grpc.DialOption{}, err
	} else if creds != nil {
		opts = append(opts, grpc.WithPerRPCCredentials(creds))
	}

	transport := credentials.NewTLS(&tls.Config{
		MinVersion: tls.VersionTLS12,
		ServerName: addr.Hostname(),
	})
	if c.Bool(InsecureConnectionFlagName) {
		transport = insecure.NewCredentials()
	}
	opts = append(opts, grpc.WithTransportCredentials(transport))

	// Set max message size to 50MB. Messages should never be this large, but useful in a pinch.
	maxMsgSize := 50 * 1000 * 1000
	opts = append(opts, grpc.WithDefaultCallOptions(grpc.MaxCallRecvMsgSize(maxMsgSize), grpc.MaxCallSendMsgSize(maxMsgSize)))

	return opts, nil
}

func newRPCCredential(ctx *cli.Context) (credentials.PerRPCCredentials, error) {
	insecure := ctx.Bool(InsecureConnectionFlagName)

	apiKey := ctx.String(APIKeyFlagName)
	if len(apiKey) > 0 {
		return apikey.NewCredential(
			apiKey,
			apikey.WithInsecureTransport(insecure),
		)
	}

	config, err := LoadTokenConfig(ctx)
	if err != nil {
		return nil, err
	}

	return oauth.NewCredential(
		config.TokenSource(),
		oauth.WithInsecureTransport(insecure),
	)
}<|MERGE_RESOLUTION|>--- conflicted
+++ resolved
@@ -25,11 +25,7 @@
 	CommitHeader                  = "tcld-commit"
 	TemporalCloudAPIVersionHeader = "temporal-cloud-api-version"
 	LegacyTemporalCloudAPIVersion = "2025-01-01-00"
-<<<<<<< HEAD
-	TemporalCloudAPIVersion       = "2024-05-13-00"
-=======
 	TemporalCloudAPIVersion       = "v0.4.0"
->>>>>>> 8c55f7a1
 )
 
 var (
