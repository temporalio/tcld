--- conflicted
+++ resolved
@@ -42,11 +42,8 @@
 	codecPassAccessTokenFlagName     = "pass-access-token"
 	codecIncludeCredentialsFlagName  = "include-credentials"
 	sinkRegionFlagName               = "region"
-<<<<<<< HEAD
 	disableFailoverFlagName          = "disable-auto-failover"
-=======
 	enableDeleteProtectionFlagName   = "enable-delete-protection"
->>>>>>> 171d2a43
 )
 
 const (
@@ -718,7 +715,6 @@
 			},
 		},
 		{
-<<<<<<< HEAD
 			Name:  "delete-region",
 			Usage: "Delete a region from the Temporal Namespace",
 			Flags: []cli.Flag{
@@ -743,7 +739,9 @@
 			},
 			Action: func(ctx *cli.Context) error {
 				return c.deleteRegion(ctx)
-=======
+			},
+		},
+    {
 			Name:    "lifecycle",
 			Usage:   "Enable delete protection on a temporal namespace",
 			Aliases: []string{"lc"},
@@ -826,7 +824,6 @@
 						return c.updateNamespace(ctx, n)
 					},
 				},
->>>>>>> 171d2a43
 			},
 		},
 		{
