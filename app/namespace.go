--- conflicted
+++ resolved
@@ -11,10 +11,7 @@
 	"strings"
 
 	"github.com/temporalio/tcld/protogen/api/auth/v1"
-<<<<<<< HEAD
-=======
 	"github.com/temporalio/tcld/protogen/api/sink/v1"
->>>>>>> a348bdd4
 	"go.uber.org/multierr"
 
 	"github.com/kylelemons/godebug/diff"
@@ -838,144 +835,6 @@
 					},
 				},
 				{
-<<<<<<< HEAD
-					Name:    "accepted-client-ca",
-					Usage:   "Manage client ca certificate used to verify client connections",
-					Aliases: []string{"ca"},
-					Subcommands: []*cli.Command{
-						{
-							Name:    "list",
-							Aliases: []string{"l"},
-							Usage:   "List the accepted client ca certificates currently configured for the namespace",
-							Flags: []cli.Flag{
-								NamespaceFlag,
-							},
-							Action: func(ctx *cli.Context) error {
-								n, err := c.getNamespace(ctx.String(NamespaceFlagName))
-								if err != nil {
-									return err
-								}
-								out, err := parseCertificates(n.Spec.AcceptedClientCa)
-								if err != nil {
-									return err
-								}
-								return PrintObj(out)
-							},
-						},
-						{
-							Name:    "add",
-							Aliases: []string{"a"},
-							Usage:   "Add a new ca accepted client ca certificate",
-							Flags: []cli.Flag{
-								NamespaceFlag,
-								RequestIDFlag,
-								ResourceVersionFlag,
-								CaCertificateFlag,
-								CaCertificateFileFlag,
-							},
-							Action: func(ctx *cli.Context) error {
-								newCerts, err := readAndParseCACerts(ctx)
-								if err != nil {
-									return err
-								}
-								n, existingCerts, err := c.parseExistingCerts(ctx)
-								if err != nil {
-									return err
-								}
-								existingCerts, err = addCerts(existingCerts, newCerts)
-								if err != nil {
-									return err
-								}
-								bundle, err := existingCerts.bundle()
-								if err != nil {
-									return err
-								}
-								if n.Spec.AcceptedClientCa == bundle {
-									return errors.New("nothing to change")
-								}
-								n.Spec.AcceptedClientCa = bundle
-								return c.updateNamespace(ctx, n)
-							},
-						},
-						{
-							Name:    "remove",
-							Aliases: []string{"r"},
-							Usage:   "Remove existing certificates",
-							Flags: []cli.Flag{
-								NamespaceFlag,
-								RequestIDFlag,
-								ResourceVersionFlag,
-								CaCertificateFlag,
-								CaCertificateFileFlag,
-								caCertificateFingerprintFlag,
-							},
-							Action: func(ctx *cli.Context) error {
-								n, existingCerts, err := c.parseExistingCerts(ctx)
-								if err != nil {
-									return err
-								}
-								var certs caCerts
-								if ctx.String(caCertificateFingerprintFlagName) != "" {
-									certs, err = removeCertWithFingerprint(
-										existingCerts,
-										ctx.String(caCertificateFingerprintFlagName),
-									)
-									if err != nil {
-										return err
-									}
-								} else {
-									readCerts, err := readAndParseCACerts(ctx)
-									if err != nil {
-										return err
-									}
-									certs, err = removeCerts(existingCerts, readCerts)
-									if err != nil {
-										return err
-									}
-								}
-								bundle, err := certs.bundle()
-								if err != nil {
-									return err
-								}
-								if n.Spec.AcceptedClientCa == bundle {
-									return errors.New("nothing to change")
-								}
-								n.Spec.AcceptedClientCa = bundle
-								y, err := ConfirmPrompt(ctx, "removing ca certificates can cause connectivity disruption if there are any clients using certificates that cannot be verified. confirm remove?")
-								if err != nil || !y {
-									return err
-								}
-								return c.updateNamespace(ctx, n)
-							},
-						},
-						{
-							Name:    "set",
-							Aliases: []string{"s"},
-							Usage:   "Set the accepted client ca certificate",
-							Flags: []cli.Flag{
-								NamespaceFlag,
-								RequestIDFlag,
-								ResourceVersionFlag,
-								CaCertificateFlag,
-								CaCertificateFileFlag,
-							},
-							Action: func(ctx *cli.Context) error {
-								cert, err := ReadCACerts(ctx)
-								if err != nil {
-									return err
-								}
-								n, err := c.getNamespace(ctx.String(NamespaceFlagName))
-								if err != nil {
-									return err
-								}
-								if n.Spec.AcceptedClientCa == cert {
-									return errors.New("nothing to change")
-								}
-								n.Spec.AcceptedClientCa = cert
-								return c.updateNamespace(ctx, n)
-							},
-						},
-=======
 					Name:    "clear",
 					Usage:   "Clears all certificate filters on the namespace. Note that this will allow *any* client certificate that chains up to a configured CA in the bundle to connect to the namespace",
 					Aliases: []string{"c"},
@@ -1007,7 +866,6 @@
 
 						fmt.Println("operation canceled")
 						return nil
->>>>>>> a348bdd4
 					},
 				},
 				{
