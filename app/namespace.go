--- conflicted
+++ resolved
@@ -7,18 +7,12 @@
 	"fmt"
 	"net/mail"
 	"os"
-<<<<<<< HEAD
+	"strconv"
 	"strings"
 
 	"github.com/temporalio/tcld/protogen/api/auth/v1"
 	"github.com/temporalio/tcld/protogen/api/request/v1"
-=======
-	"strconv"
-	"strings"
-
-	"github.com/temporalio/tcld/protogen/api/auth/v1"
 	"github.com/temporalio/tcld/protogen/api/sink/v1"
->>>>>>> fffdb156
 	"go.uber.org/multierr"
 
 	"github.com/kylelemons/godebug/diff"
@@ -122,9 +116,6 @@
 	return NewNamespaceClient(ct, conn), nil
 }
 
-<<<<<<< HEAD
-func (c *NamespaceClient) deleteNamespace(ctx *cli.Context, n *namespace.Namespace) (*request.RequestStatus, error) {
-=======
 func (c *NamespaceClient) getExportSink(ctx *cli.Context, namespaceName, sinkName string) (*sink.ExportSink, error) {
 	getRequest := &namespaceservice.GetExportSinkRequest{
 		Namespace: namespaceName,
@@ -197,8 +188,8 @@
 
 	return resourceVersion, nil
 }
-func (c *NamespaceClient) deleteNamespace(ctx *cli.Context, n *namespace.Namespace) error {
->>>>>>> fffdb156
+
+func (c *NamespaceClient) deleteNamespace(ctx *cli.Context, n *namespace.Namespace) (*request.RequestStatus, error) {
 	resourceVersion := n.ResourceVersion
 	if v := ctx.String(ResourceVersionFlagName); v != "" {
 		resourceVersion = v
@@ -1013,7 +1004,7 @@
 				},
 			},
 			Action: func(ctx *cli.Context) error {
-				n, err := c.getNamespace(ctx.String(NamespaceFlagName))
+				n, err := nc.getNamespace(ctx.String(NamespaceFlagName))
 				if err != nil {
 					return err
 				}
@@ -1039,7 +1030,11 @@
 
 				if confirmed {
 					n.Spec.CodecSpec = replacement
-					return c.updateNamespace(ctx, n)
+					status, err := nc.updateNamespace(ctx, n)
+					if err != nil {
+						return err
+					}
+					return rc.HandleRequestStatus(ctx, "codec server update", status)
 				}
 
 				fmt.Println("operation canceled")
@@ -1233,7 +1228,7 @@
 						}
 
 						namespace := ctx.String(NamespaceFlagName)
-						ns, err := c.getNamespace(namespace)
+						ns, err := nc.getNamespace(namespace)
 						if err != nil {
 							return fmt.Errorf("unable to get namespace: %v", err)
 						}
@@ -1255,7 +1250,7 @@
 							RequestId: ctx.String(RequestIDFlagName),
 						}
 
-						res, err := c.client.CreateExportSink(c.ctx, request)
+						res, err := nc.client.CreateExportSink(nc.ctx, request)
 						if err != nil {
 							return err
 						}
@@ -1272,7 +1267,7 @@
 						sinkNameFlag,
 					},
 					Action: func(ctx *cli.Context) error {
-						sink, err := c.getExportSink(ctx, ctx.String(NamespaceFlagName), ctx.String(sinkNameFlag.Name))
+						sink, err := nc.getExportSink(ctx, ctx.String(NamespaceFlagName), ctx.String(sinkNameFlag.Name))
 
 						if err != nil {
 							return err
@@ -1294,7 +1289,7 @@
 					Action: func(ctx *cli.Context) error {
 						namespaceName := ctx.String(NamespaceFlagName)
 						sinkName := ctx.String(sinkNameFlag.Name)
-						resourceVersion, err := c.getExportSinkResourceVersion(ctx, namespaceName, sinkName)
+						resourceVersion, err := nc.getExportSinkResourceVersion(ctx, namespaceName, sinkName)
 						if err != nil {
 							return err
 						}
@@ -1306,7 +1301,7 @@
 							RequestId:       ctx.String(RequestIDFlagName),
 						}
 
-						deleteResp, err := c.client.DeleteExportSink(c.ctx, deleteRequest)
+						deleteResp, err := nc.client.DeleteExportSink(nc.ctx, deleteRequest)
 						if err != nil {
 							return err
 						}
@@ -1330,7 +1325,7 @@
 							PageToken: ctx.String(pageTokenFlag.Name),
 						}
 
-						resp, err := c.client.ListExportSinks(c.ctx, request)
+						resp, err := nc.client.ListExportSinks(nc.ctx, request)
 						if err != nil {
 							return err
 						}
@@ -1355,18 +1350,18 @@
 					Action: func(ctx *cli.Context) error {
 						namespaceName := ctx.String(NamespaceFlagName)
 						sinkName := ctx.String(sinkNameFlag.Name)
-						sink, err := c.getExportSink(ctx, namespaceName, sinkName)
-						if err != nil {
-							return err
-						}
-						resourceVersion := c.selectExportSinkResourceVersion(ctx, sink)
-
-						isEnabledChange, err := c.isSinkEnabledChange(ctx, sink)
-						if err != nil {
-							return err
-						}
-
-						if !isEnabledChange && !c.isAssumedRoleChange(ctx, sink) && !c.isKmsArnChange(ctx, sink) && !c.isS3BucketChange(ctx, sink) {
+						sink, err := nc.getExportSink(ctx, namespaceName, sinkName)
+						if err != nil {
+							return err
+						}
+						resourceVersion := nc.selectExportSinkResourceVersion(ctx, sink)
+
+						isEnabledChange, err := nc.isSinkEnabledChange(ctx, sink)
+						if err != nil {
+							return err
+						}
+
+						if !isEnabledChange && !nc.isAssumedRoleChange(ctx, sink) && !nc.isKmsArnChange(ctx, sink) && !nc.isS3BucketChange(ctx, sink) {
 							fmt.Println("nothing to update")
 							return nil
 						}
@@ -1375,7 +1370,7 @@
 							sink.Spec.Enabled = !sink.Spec.Enabled
 						}
 
-						if c.isAssumedRoleChange(ctx, sink) {
+						if nc.isAssumedRoleChange(ctx, sink) {
 							awsAccountID, roleName, err := parseAssumedRole(ctx.String(sinkAssumedRoleFlagOptional.Name))
 							if err != nil {
 								return err
@@ -1384,11 +1379,11 @@
 							sink.Spec.S3Sink.AwsAccountId = awsAccountID
 						}
 
-						if c.isKmsArnChange(ctx, sink) {
+						if nc.isKmsArnChange(ctx, sink) {
 							sink.Spec.S3Sink.KmsArn = ctx.String(kmsArnFlag.Name)
 						}
 
-						if c.isS3BucketChange(ctx, sink) {
+						if nc.isS3BucketChange(ctx, sink) {
 							sink.Spec.S3Sink.BucketName = ctx.String(s3BucketFlagOptional.Name)
 						}
 
@@ -1399,7 +1394,7 @@
 							RequestId:       ctx.String(RequestIDFlagName),
 						}
 
-						resp, err := c.client.UpdateExportSink(c.ctx, request)
+						resp, err := nc.client.UpdateExportSink(nc.ctx, request)
 						if err != nil {
 							return err
 						}
