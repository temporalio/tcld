--- conflicted
+++ resolved
@@ -27,11 +27,7 @@
 
 const (
 	namespaceRegionFlagName          = "region"
-<<<<<<< HEAD
 	cloudProviderFlagName            = "cloud-provider"
-=======
-	regionCloudProviderFlagName      = "cloud-provider"
->>>>>>> e2af5da4
 	CaCertificateFlagName            = "ca-certificate"
 	CaCertificateFileFlagName        = "ca-certificate-file"
 	caCertificateFingerprintFlagName = "ca-certificate-fingerprint"
