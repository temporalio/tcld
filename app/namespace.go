package app

import (
	"context"
	"encoding/base64"
	"errors"
	"fmt"
	"github.com/temporalio/tcld/protogen/api/auth/v1"
	"go.uber.org/multierr"
	"io/ioutil"
	"net/mail"
	"strings"

	"github.com/kylelemons/godebug/diff"
	"github.com/temporalio/tcld/protogen/api/authservice/v1"
	"github.com/temporalio/tcld/protogen/api/namespace/v1"
	"github.com/temporalio/tcld/protogen/api/namespaceservice/v1"
	"github.com/urfave/cli/v2"
	"google.golang.org/grpc"
)

const (
	namespaceRegionFlagName          = "region"
	CaCertificateFlagName            = "ca-certificate"
	CaCertificateFileFlagName        = "ca-certificate-file"
	caCertificateFingerprintFlagName = "ca-certificate-fingerprint"
	certificateFilterFileFlagName    = "certificate-filter-file"
	certificateFilterInputFlagName   = "certificate-filter-input"
	searchAttributeFlagName          = "search-attribute"
	userNamespacePermissionFlagName  = "user-namespace-permission"
)

var (
	CaCertificateFlag = &cli.StringFlag{
		Name:    CaCertificateFlagName,
		Usage:   "The base64 encoded ca certificate",
		Aliases: []string{"c"},
	}
	CaCertificateFileFlag = &cli.PathFlag{
		Name:    CaCertificateFileFlagName,
		Usage:   "The path to the ca pem file",
		Aliases: []string{"f"},
	}
	caCertificateFingerprintFlag = &cli.StringFlag{
		Name:    caCertificateFingerprintFlagName,
		Usage:   "The fingerprint of to the ca certificate",
		Aliases: []string{"fp"},
	}
	namespaceRegions = []string{
		"ap-northeast-1",
		"ap-southeast-1",
		"ap-southeast-2",
		"ca-central-1",
		"eu-central-1",
		"eu-west-1",
		"eu-west-2",
		"us-east-1",
		"us-west-2",
	}
)

type NamespaceClient struct {
	client     namespaceservice.NamespaceServiceClient
	authClient authservice.AuthServiceClient
	ctx        context.Context
}

func NewNamespaceClient(ctx context.Context, conn *grpc.ClientConn) *NamespaceClient {
	return &NamespaceClient{
		client:     namespaceservice.NewNamespaceServiceClient(conn),
		authClient: authservice.NewAuthServiceClient(conn),
		ctx:        ctx,
	}
}

type GetNamespaceClientFn func(ctx *cli.Context) (*NamespaceClient, error)

func GetNamespaceClient(ctx *cli.Context) (*NamespaceClient, error) {
	ct, conn, err := GetServerConnection(ctx)
	if err != nil {
		return nil, err
	}
	return NewNamespaceClient(ct, conn), nil
}

func (c *NamespaceClient) deleteNamespace(ctx *cli.Context, n *namespace.Namespace) error {
	resourceVersion := n.ResourceVersion
	if v := ctx.String(ResourceVersionFlagName); v != "" {
		resourceVersion = v
	}
	res, err := c.client.DeleteNamespace(c.ctx, &namespaceservice.DeleteNamespaceRequest{
		RequestId:       ctx.String(RequestIDFlagName),
		Namespace:       n.Namespace,
		ResourceVersion: resourceVersion,
	})
	if err != nil {
		return err
	}
	return PrintProto(res)
}

func (c *NamespaceClient) createNamespace(n *namespace.Namespace, p []*auth.UserNamespacePermissions) error {
	res, err := c.client.CreateNamespace(c.ctx, &namespaceservice.CreateNamespaceRequest{
		RequestId:                n.RequestId,
		Namespace:                n.Namespace,
		Spec:                     n.Spec,
		UserNamespacePermissions: p,
	})
	if err != nil {
		return err
	}
	return PrintProto(res)
}

func (c *NamespaceClient) listNamespaces() error {
	totalRes := &namespaceservice.ListNamespacesResponse{}
	pageToken := ""
	for {
		res, err := c.client.ListNamespaces(c.ctx, &namespaceservice.ListNamespacesRequest{
			PageToken: pageToken,
		})
		if err != nil {
			return err
		}
		totalRes.Namespaces = append(totalRes.Namespaces, res.Namespaces...)
		// Check if we should continue paging
		pageToken = res.NextPageToken
		if len(pageToken) == 0 {
			return PrintProto(totalRes)
		}
	}
}

func (c *NamespaceClient) getNamespace(namespace string) (*namespace.Namespace, error) {
	res, err := c.client.GetNamespace(c.ctx, &namespaceservice.GetNamespaceRequest{
		Namespace: namespace,
	})
	if err != nil {
		return nil, err
	}
	if res.Namespace == nil || res.Namespace.Namespace == "" {
		// this should never happen, the server should return an error when the namespace is not found
		return nil, fmt.Errorf("invalid namespace returned by server")
	}
	return res.Namespace, nil
}

func (c *NamespaceClient) updateNamespace(ctx *cli.Context, n *namespace.Namespace) error {
	resourceVersion := n.ResourceVersion
	if v := ctx.String(ResourceVersionFlagName); v != "" {
		resourceVersion = v
	}

	res, err := c.client.UpdateNamespace(c.ctx, &namespaceservice.UpdateNamespaceRequest{
		RequestId:       ctx.String(RequestIDFlagName),
		Namespace:       n.Namespace,
		ResourceVersion: resourceVersion,
		Spec:            n.Spec,
	})
	if err != nil {
		return err
	}

	return PrintProto(res)
}

func (c *NamespaceClient) renameSearchAttribute(ctx *cli.Context, n *namespace.Namespace, existingName string, newName string) error {
	resourceVersion := n.ResourceVersion
	if v := ctx.String(ResourceVersionFlagName); v != "" {
		resourceVersion = v
	}
	res, err := c.client.RenameCustomSearchAttribute(c.ctx, &namespaceservice.RenameCustomSearchAttributeRequest{
		RequestId:                         ctx.String(RequestIDFlagName),
		Namespace:                         ctx.String(NamespaceFlagName),
		ResourceVersion:                   resourceVersion,
		ExistingCustomSearchAttributeName: existingName,
		NewCustomSearchAttributeName:      newName,
	})
	if err != nil {
		return err
	}
	return PrintProto(res)
}

func (c *NamespaceClient) parseExistingCerts(ctx *cli.Context) (namespace *namespace.Namespace, existing caCerts, err error) {
	n, err := c.getNamespace(ctx.String(NamespaceFlagName))
	if err != nil {
		return nil, nil, err
	}
	existingCerts, err := parseCertificates(n.Spec.AcceptedClientCa)
	if err != nil {
		return nil, nil, err
	}
	return n, existingCerts, nil
}

func (c *NamespaceClient) toUserNamespacePermissions(userPermissionsInput map[string]string) ([]*auth.UserNamespacePermissions, error) {
	var res []*auth.UserNamespacePermissions
	var errs error
	for email, actionGroup := range userPermissionsInput {
		u, err := c.authClient.GetUser(c.ctx, &authservice.GetUserRequest{
			UserEmail: email,
		})
		if err != nil {
			errs = multierr.Append(errs, err)
			continue
		}
		if len(u.GetUser().GetId()) == 0 {
			errs = multierr.Append(errs, fmt.Errorf("user not found for: %s", email))
			continue
		}
		actionGroupID, ok := auth.NamespaceActionGroup_value[actionGroup]
		if !ok {
			errs = multierr.Append(errs, fmt.Errorf(
				"namespace permission type \"%s\" does not exist, acceptable types are: %s",
				actionGroup,
				getNamespacePermissionTypes(),
			))
			continue
		}
		res = append(res, &auth.UserNamespacePermissions{
			UserId:      u.GetUser().GetId(),
			ActionGroup: auth.NamespaceActionGroup(actionGroupID),
		})
	}
	return res, errs
}
<<<<<<< HEAD
=======

>>>>>>> 615eebbe
func readAndParseCACerts(ctx *cli.Context) (read caCerts, err error) {
	cert, err := ReadCACerts(ctx)
	if err != nil {
		return nil, err
	}
	return parseCertificates(cert)
}

// ReadCACerts reads ca certs based on cli flags.
func ReadCACerts(ctx *cli.Context) (string, error) {
	cert := ctx.String(CaCertificateFlagName)
	if cert == "" {
		if ctx.Path(CaCertificateFileFlagName) != "" {
			data, err := ioutil.ReadFile(ctx.Path(CaCertificateFileFlagName))
			if err != nil {
				return "", err
			}
			cert = base64.StdEncoding.EncodeToString(data)
		}
	}
	if cert == "" {
		return "", fmt.Errorf("no ca certificate provided")
	}
	return cert, nil
}

func ReadCertFilters(ctx *cli.Context) ([]byte, error) {
	certFilterFilepath := ctx.Path(certificateFilterFileFlagName)
	certFilterInput := ctx.String(certificateFilterInputFlagName)
	if len(certFilterFilepath) > 0 && len(certFilterInput) > 0 {
		return nil, fmt.Errorf("only one of the %s or %s flags can be specified", certificateFilterFileFlagName, certificateFilterInputFlagName)
	}
	var certFilterBytes []byte
	var err error
	if len(certFilterFilepath) > 0 {
		certFilterBytes, err = ioutil.ReadFile(certFilterFilepath)
		if err != nil {
			return nil, err
		}
	}
	if len(certFilterInput) > 0 {
		certFilterBytes = []byte(certFilterInput)
	}
	return certFilterBytes, nil
}

func NewNamespaceCommand(getNamespaceClientFn GetNamespaceClientFn) (CommandOut, error) {
	var c *NamespaceClient
	return CommandOut{
		Command: &cli.Command{
			Name:    "namespace",
			Aliases: []string{"n"},
			Usage:   "Namespace operations",
			Before: func(ctx *cli.Context) error {
				var err error
				c, err = getNamespaceClientFn(ctx)
				return err
			},
			Subcommands: []*cli.Command{
				{
					Name:    "create",
					Usage:   "Create a temporal namespace",
					Aliases: []string{"c"},
					Flags: []cli.Flag{
						RequestIDFlag,
						CaCertificateFlag,
						&cli.StringFlag{
							Name:     NamespaceFlagName,
							Usage:    "The namespace hosted on temporal cloud",
							Aliases:  []string{"n"},
							Required: true,
						},
						&cli.StringFlag{
							Name:     namespaceRegionFlagName,
							Usage:    fmt.Sprintf("Create namespace in this region; valid regions are: %v", namespaceRegions),
							Aliases:  []string{"re"},
							Required: true,
						},
						&cli.IntFlag{
							Name:    RetentionDaysFlagName,
							Usage:   "The retention of the namespace in days",
							Aliases: []string{"rd"},
							Value:   30,
						},
						&cli.PathFlag{
							Name:    CaCertificateFileFlagName,
							Usage:   "The path to the ca pem file",
							Aliases: []string{"cf"},
						},
						&cli.PathFlag{
							Name:    certificateFilterFileFlagName,
							Usage:   `Path to a JSON file that defines the certificate filters that will be added to the namespace. Sample JSON: { "filters": [ { "commonName": "test1" } ] }`,
							Aliases: []string{"cff"},
						},
						&cli.StringFlag{
							Name:    certificateFilterInputFlagName,
							Usage:   `JSON that defines the certificate filters that will be added to the namespace. Sample JSON: { "filters": [ { "commonName": "test1" } ] }`,
							Aliases: []string{"cfi"},
						},
						&cli.StringSliceFlag{
							Name:    searchAttributeFlagName,
							Usage:   fmt.Sprintf("Flag can be used multiple times; value must be \"name=type\"; valid types are: %v", getSearchAttributeTypes()),
							Aliases: []string{"sa"},
						},
						&cli.StringSliceFlag{
							Name:    userNamespacePermissionFlagName,
							Usage:   fmt.Sprintf("Flag can be used multiple times; value must be \"email=permission\"; valid permissions are: %v", getNamespacePermissionTypes()),
							Aliases: []string{"p"},
						},
					},
					Action: func(ctx *cli.Context) error {
						n := &namespace.Namespace{
							RequestId: ctx.String(RequestIDFlagName),
							Namespace: ctx.String(NamespaceFlagName),
						}

						// region (required)
						region := ctx.String(namespaceRegionFlagName)
						if err := validateNamespaceRegion(region); err != nil {
							return err
						}
						n.Spec = &namespace.NamespaceSpec{
							Region: region,
						}

						// certs (required)
						cert, err := ReadCACerts(ctx)
						if err != nil {
							return err
						}
						n.Spec.AcceptedClientCa = cert

						// retention (required)
						retention := ctx.Int(RetentionDaysFlagName)
						if retention < 1 {
							return fmt.Errorf("retention cannot be 0 or negative")
						}
						n.Spec.RetentionDays = int32(retention)

						// user namespace permissions (optional)
						var unp []*auth.UserNamespacePermissions
						userNamespacePermissionFlags := ctx.StringSlice(userNamespacePermissionFlagName)
						if len(userNamespacePermissionFlags) > 0 {
							unpMap, err := toUserNamespacePermissionsMap(userNamespacePermissionFlags)
							if err != nil {
								return err
							}
							unp, err = c.toUserNamespacePermissions(unpMap)
							if err != nil {
								return err
							}
						}

						// cert filters (optional)
						certFilterBytes, err := ReadCertFilters(ctx)
						if err != nil {
							return err
						}
						if len(certFilterBytes) > 0 {
							newFilters, err := parseCertificateFilters(certFilterBytes)
							if err != nil {
								return err
							}
							n.Spec.CertificateFilters = append(n.Spec.CertificateFilters, newFilters.toSpec()...)
						}

						// search attributes (optional)
						searchAttributes := ctx.StringSlice(searchAttributeFlagName)
						if len(searchAttributes) > 0 {
							csa, err := toSearchAttributes(searchAttributes)
							if err != nil {
								return err
							}
							if n.Spec.SearchAttributes == nil {
								n.Spec.SearchAttributes = make(map[string]namespace.SearchAttributeType)
							}
							for attrName, attrType := range csa {
								if _, ok := n.Spec.SearchAttributes[attrName]; ok {
									return fmt.Errorf("attribute with name '%s' already exists", attrName)
								} else {
									n.Spec.SearchAttributes[attrName] = attrType
								}
							}
						}

						return c.createNamespace(n, unp)
					},
				},
				{
					Name:    "delete",
					Usage:   "Delete a temporal namespace",
					Aliases: []string{"d"},
					Flags: []cli.Flag{
						RequestIDFlag,
						ResourceVersionFlag,
						&cli.StringFlag{
							Name:     NamespaceFlagName,
							Usage:    "The namespace hosted on temporal cloud",
							Aliases:  []string{"n"},
							Required: true,
						},
					},
					Action: func(ctx *cli.Context) error {
						namespaceName := ctx.String(NamespaceFlagName)
						yes, err := ConfirmPrompt(ctx,
							fmt.Sprintf(
								"Deleting a namespace will remove it completely and is not reversible.\nDo you still want to delete namespace \"%s\"?",
								namespaceName,
							),
						)
						if err != nil {
							return err
						}
						if !yes {
							return nil
						}
						n, err := c.getNamespace(namespaceName)
						if err != nil {
							return err
						}
						return c.deleteNamespace(ctx, n)
					},
				},
				{
					Name:    "list",
					Usage:   "List all known namespaces",
					Aliases: []string{"l"},
					Flags:   []cli.Flag{},
					Action: func(ctx *cli.Context) error {
						return c.listNamespaces()
					},
				},
				{
					Name:    "get",
					Usage:   "Get namespace information",
					Aliases: []string{"g"},
					Flags: []cli.Flag{
						NamespaceFlag,
					},
					Action: func(ctx *cli.Context) error {
						n, err := c.getNamespace(ctx.String(NamespaceFlagName))
						if err != nil {
							return err
						}
						return PrintProto(n)
					},
				},
				{
					Name:    "accepted-client-ca",
					Usage:   "Manage client ca certificate used to verify client connections",
					Aliases: []string{"ca"},
					Subcommands: []*cli.Command{{
						Name:    "list",
						Aliases: []string{"l"},
						Usage:   "List the accepted client ca certificates currently configured for the namespace",
						Flags: []cli.Flag{
							NamespaceFlag,
						},
						Action: func(ctx *cli.Context) error {
							n, err := c.getNamespace(ctx.String(NamespaceFlagName))
							if err != nil {
								return err
							}
							out, err := parseCertificates(n.Spec.AcceptedClientCa)
							if err != nil {
								return err
							}
							return PrintObj(out)
						},
					},
						{
							Name:    "add",
							Aliases: []string{"a"},
							Usage:   "Add a new ca accepted client ca certificate",
							Flags: []cli.Flag{
								NamespaceFlag,
								RequestIDFlag,
								ResourceVersionFlag,
								CaCertificateFlag,
								CaCertificateFileFlag,
							},
							Action: func(ctx *cli.Context) error {
								newCerts, err := readAndParseCACerts(ctx)
								if err != nil {
									return err
								}
								n, existingCerts, err := c.parseExistingCerts(ctx)
								if err != nil {
									return err
								}
								existingCerts, err = addCerts(existingCerts, newCerts)
								if err != nil {
									return err
								}
								bundle, err := existingCerts.bundle()
								if err != nil {
									return err
								}
								if n.Spec.AcceptedClientCa == bundle {
									return errors.New("nothing to change")
								}
								n.Spec.AcceptedClientCa = bundle
								return c.updateNamespace(ctx, n)
							},
						},
						{
							Name:    "remove",
							Aliases: []string{"r"},
							Usage:   "Remove existing certificates",
							Flags: []cli.Flag{
								NamespaceFlag,
								RequestIDFlag,
								ResourceVersionFlag,
								CaCertificateFlag,
								CaCertificateFileFlag,
								caCertificateFingerprintFlag,
							},
							Action: func(ctx *cli.Context) error {
								n, existingCerts, err := c.parseExistingCerts(ctx)
								if err != nil {
									return err
								}
								var certs caCerts
								if ctx.String(caCertificateFingerprintFlagName) != "" {
									certs, err = removeCertWithFingerprint(
										existingCerts,
										ctx.String(caCertificateFingerprintFlagName),
									)
									if err != nil {
										return err
									}
								} else {
									readCerts, err := readAndParseCACerts(ctx)
									if err != nil {
										return err
									}
									certs, err = removeCerts(existingCerts, readCerts)
									if err != nil {
										return err
									}
								}
								bundle, err := certs.bundle()
								if err != nil {
									return err
								}
								if n.Spec.AcceptedClientCa == bundle {
									return errors.New("nothing to change")
								}
								n.Spec.AcceptedClientCa = bundle
								y, err := ConfirmPrompt(ctx, "removing ca certificates can cause connectivity disruption if there are any clients using certificates that cannot be verified. confirm remove?")
								if err != nil || !y {
									return err
								}
								return c.updateNamespace(ctx, n)
							},
						},
						{
							Name:    "set",
							Aliases: []string{"s"},
							Usage:   "Set the accepted client ca certificate",
							Flags: []cli.Flag{
								NamespaceFlag,
								RequestIDFlag,
								ResourceVersionFlag,
								CaCertificateFlag,
								CaCertificateFileFlag,
							},
							Action: func(ctx *cli.Context) error {
								cert, err := ReadCACerts(ctx)
								if err != nil {
									return err
								}
								n, err := c.getNamespace(ctx.String(NamespaceFlagName))
								if err != nil {
									return err
								}
								if n.Spec.AcceptedClientCa == cert {
									return errors.New("nothing to change")
								}
								n.Spec.AcceptedClientCa = cert
								return c.updateNamespace(ctx, n)
							},
						},
					},
				},
				{
					Name:    "certificate-filters",
					Usage:   "Manage optional certificate filters used by namespace to authorize client certificates based on distinguished name fields",
					Aliases: []string{"cf"},
					Subcommands: []*cli.Command{
						{
							Name:    "import",
							Usage:   "Sets the certificate filters on the namespace. Existing filters will be replaced.",
							Aliases: []string{"imp"},
							Flags: []cli.Flag{
								NamespaceFlag,
								RequestIDFlag,
								ResourceVersionFlag,
								&cli.PathFlag{
									Name:    certificateFilterFileFlagName,
									Usage:   `Path to a JSON file that defines the certificate filters that will be configured on the namespace. This will replace the existing filter configuration. Sample JSON: { "filters": [ { "commonName": "test1" } ] }`,
									Aliases: []string{"file", "f"},
								},
								&cli.StringFlag{
									Name:    certificateFilterInputFlagName,
									Usage:   `JSON that defines the certificate filters that will be configured on the namespace. This will replace the existing filter configuration. Sample JSON: { "filters": [ { "commonName": "test1" } ] }`,
									Aliases: []string{"input", "i"},
								},
							},
							Action: func(ctx *cli.Context) error {
								fileFlagSet := ctx.Path(certificateFilterFileFlagName) != ""
								inputFlagSet := ctx.String(certificateFilterInputFlagName) != ""

								if fileFlagSet == inputFlagSet {
									return errors.New("exactly one of the certificate-filter-file or certificate-filter-input flags must be specified")
								}

								var jsonBytes []byte
								var err error

								if fileFlagSet {
									jsonBytes, err = ioutil.ReadFile(ctx.Path(certificateFilterFileFlagName))
									if err != nil {
										return err
									}
								}

								if inputFlagSet {
									jsonBytes = []byte(ctx.String(certificateFilterInputFlagName))
								}

								replacementFilters, err := parseCertificateFilters(jsonBytes)
								if err != nil {
									return err
								}

								n, err := c.getNamespace(ctx.String(NamespaceFlagName))
								if err != nil {
									return err
								}

								difference, err := compareCertificateFilters(fromSpec(n.Spec.CertificateFilters), replacementFilters)
								if err != nil {
									return err
								}

								fmt.Println("this import will result in the following changes to certificate filters:")
								fmt.Println(difference)

								confirmed, err := ConfirmPrompt(ctx, "confirm certificate filter import operation")
								if err != nil {
									return err
								}

								if confirmed {
									n.Spec.CertificateFilters = replacementFilters.toSpec()
									return c.updateNamespace(ctx, n)
								}

								fmt.Println("operation canceled")
								return nil
							},
						},
						{
							Name:    "export",
							Usage:   "Exports existing certificate filters on the namespace",
							Aliases: []string{"exp"},
							Flags: []cli.Flag{
								NamespaceFlag,
								RequestIDFlag,
								ResourceVersionFlag,
								&cli.PathFlag{
									Name:    certificateFilterFileFlagName,
									Usage:   "Path to a JSON file where tcld will export the certificate filter configuration to",
									Aliases: []string{"file", "f"},
								},
							},
							Action: func(ctx *cli.Context) error {
								n, err := c.getNamespace(ctx.String(NamespaceFlagName))
								if err != nil {
									return err
								}

								filters := fromSpec(n.Spec.CertificateFilters)
								if err := PrintObj(filters); err != nil {
									return err
								}

								jsonString, err := FormatJson(filters)
								if err != nil {
									return err
								}

								exportFile := ctx.Path(certificateFilterFileFlagName)
								if exportFile != "" {
									if err := ioutil.WriteFile(exportFile, []byte(jsonString), 0644); err != nil {
										return err
									}
								}

								return nil
							},
						},
						{
							Name:    "clear",
							Usage:   "Clears all certificate filters on the namespace. Note that this will allow *any* client certificate that chains up to a configured CA in the bundle to connect to the namespace",
							Aliases: []string{"c"},
							Flags: []cli.Flag{
								NamespaceFlag,
								RequestIDFlag,
								ResourceVersionFlag,
							},
							Action: func(ctx *cli.Context) error {
								n, err := c.getNamespace(ctx.String(NamespaceFlagName))
								if err != nil {
									return err
								}

								fmt.Println("all certificate filters will be removed:")
								if err := PrintObj(fromSpec(n.Spec.CertificateFilters)); err != nil {
									return err
								}

								confirmed, err := ConfirmPrompt(ctx, "this will allow any client certificate that chains up to a configured CA in the bundle to connect to the namespace. confirm clear operation")
								if err != nil {
									return err
								}

								if confirmed {
									n.Spec.CertificateFilters = nil
									return c.updateNamespace(ctx, n)
								}

								fmt.Println("operation canceled")
								return nil
							},
						},
						{
							Name:    "add",
							Usage:   "Adds additional certificate filters to the namespace",
							Aliases: []string{"a"},
							Flags: []cli.Flag{
								NamespaceFlag,
								RequestIDFlag,
								ResourceVersionFlag,
								&cli.PathFlag{
									Name:    certificateFilterFileFlagName,
									Usage:   `Path to a JSON file that defines the certificate filters that will be added to the namespace. Sample JSON: { "filters": [ { "commonName": "test1" } ] }`,
									Aliases: []string{"file", "f"},
								},
								&cli.StringFlag{
									Name:    certificateFilterInputFlagName,
									Usage:   `JSON that defines the certificate filters that will be added to the namespace. Sample JSON: { "filters": [ { "commonName": "test1" } ] }`,
									Aliases: []string{"input", "i"},
								},
							},
							Action: func(ctx *cli.Context) error {
								fileFlagSet := ctx.Path(certificateFilterFileFlagName) != ""
								inputFlagSet := ctx.String(certificateFilterInputFlagName) != ""

								if fileFlagSet == inputFlagSet {
									return errors.New("exactly one of the certificate-filter-file or certificate-filter-input flags must be specified")
								}

								var jsonBytes []byte
								var err error

								if fileFlagSet {
									jsonBytes, err = ioutil.ReadFile(ctx.Path(certificateFilterFileFlagName))
									if err != nil {
										return err
									}
								}

								if inputFlagSet {
									jsonBytes = []byte(ctx.String(certificateFilterInputFlagName))
								}

								newFilters, err := parseCertificateFilters(jsonBytes)
								if err != nil {
									return err
								}

								if len(newFilters.toSpec()) == 0 {
									return errors.New("no new filters to add")
								}

								fmt.Println("the following certificate filters will be added to the namespace:")
								if err := PrintObj(newFilters); err != nil {
									return err
								}

								confirmed, err := ConfirmPrompt(ctx, "confirm add operation")
								if err != nil {
									return err
								}

								if confirmed {
									n, err := c.getNamespace(ctx.String(NamespaceFlagName))
									if err != nil {
										return err
									}

									n.Spec.CertificateFilters = append(n.Spec.CertificateFilters, newFilters.toSpec()...)
									return c.updateNamespace(ctx, n)
								}

								fmt.Println("operation canceled")
								return nil
							},
						},
					},
				},
				{
					Name:    "retention",
					Usage:   "Manages configuration of the length of time (in days) a closed workflow will be preserved before deletion",
					Aliases: []string{"r"},
					Subcommands: []*cli.Command{
						{
							Name:    "set",
							Aliases: []string{"s"},
							Usage:   "Set the length of time (in days) a closed workflow will be preserved before deletion for a given namespace",
							Flags: []cli.Flag{
								NamespaceFlag,
								ResourceVersionFlag,
								RetentionDaysFlag,
								RequestIDFlag,
							},
							Action: func(ctx *cli.Context) error {
								retention := ctx.Int(RetentionDaysFlagName)
								if retention == 0 {
									return fmt.Errorf("retention must be at least 1 day in duration")
								}
								if retention < 0 {
									return fmt.Errorf("retention cannot be negative")
								}
								n, err := c.getNamespace(ctx.String(NamespaceFlagName))
								if err != nil {
									return err
								}
								if int32(retention) == n.Spec.RetentionDays {
									return fmt.Errorf("retention for namespace is already set at %d days", ctx.Int(RetentionDaysFlagName))
								}
								n.Spec.RetentionDays = int32(retention)
								return c.updateNamespace(ctx, n)
							},
						},
						{
							Name:    "get",
							Aliases: []string{"g"},
							Usage:   "Retrieve the length of time (in days) a closed workflow will be preserved before deletion for a given namespace",
							Flags: []cli.Flag{
								NamespaceFlag,
							},
							Action: func(ctx *cli.Context) error {
								n, err := c.getNamespace(ctx.String(NamespaceFlagName))
								if err != nil {
									return err
								}
								fmt.Println(n.Spec.RetentionDays)
								return nil
							},
						},
					},
				},
				{
					Name:    "search-attributes",
					Usage:   "Manage search attributes used by namespace",
					Aliases: []string{"sa"},
					Subcommands: []*cli.Command{
						{
							Name:    "add",
							Usage:   "Add a new namespace custom search attribute",
							Aliases: []string{"a"},
							Flags: []cli.Flag{
								NamespaceFlag,
								RequestIDFlag,
								ResourceVersionFlag,
								&cli.StringSliceFlag{
									Name:     "search-attribute",
									Usage:    fmt.Sprintf("Flag can be used multiple times; value must be \"name=type\"; valid types are: %v", getSearchAttributeTypes()),
									Aliases:  []string{"sa"},
									Required: true,
								},
							},
							Action: func(ctx *cli.Context) error {
								csa, err := toSearchAttributes(ctx.StringSlice(searchAttributeFlagName))
								if err != nil {
									return err
								}
								n, err := c.getNamespace(ctx.String(NamespaceFlagName))
								if err != nil {
									return err
								}
								if n.Spec.SearchAttributes == nil {
									n.Spec.SearchAttributes = make(map[string]namespace.SearchAttributeType)
								}
								for attrName, attrType := range csa {
									if _, ok := n.Spec.SearchAttributes[attrName]; ok {
										return fmt.Errorf("attribute with name '%s' already exists", attrName)
									} else {
										n.Spec.SearchAttributes[attrName] = attrType
									}
								}

								return c.updateNamespace(ctx, n)
							},
						},
						{
							Name:    "rename",
							Usage:   "Update the name of an existing custom search attribute",
							Aliases: []string{"rn"},
							Flags: []cli.Flag{
								NamespaceFlag,
								RequestIDFlag,
								ResourceVersionFlag,
								&cli.StringFlag{
									Name:     "existing-name",
									Usage:    "The name of an existing search attribute",
									Aliases:  []string{"en"},
									Required: true,
								},
								&cli.StringFlag{
									Name:     "new-name",
									Usage:    "The new name for the search attribute",
									Aliases:  []string{"nn"},
									Required: true,
								},
							},
							Action: func(ctx *cli.Context) error {
								n, err := c.getNamespace(
									ctx.String(NamespaceFlagName),
								)
								if err != nil {
									return err
								}
								existingName := ctx.String("existing-name")
								if _, exists := n.Spec.SearchAttributes[existingName]; !exists {
									return fmt.Errorf("search attribute with name '%s' does not exist", ctx.String("existing-name"))
								}
								newName := ctx.String("new-name")
								if _, exists := n.Spec.SearchAttributes[newName]; exists {
									return fmt.Errorf("search attribute with new name '%s' already exists", ctx.String("new-name"))
								}
								y, err := ConfirmPrompt(ctx, "renaming search attribute may cause failures if any worker is still using the old name of the search-attributes. confirm rename?")
								if err != nil || !y {
									return err
								}
								return c.renameSearchAttribute(ctx, n, existingName, newName)
							},
						},
					},
				},
			},
		},
	}, nil
}

func getSearchAttributeTypes() []string {
	validTypes := []string{}
	for i := 1; i < len(namespace.SearchAttributeType_name); i++ {
		validTypes = append(validTypes, namespace.SearchAttributeType_name[int32(i)])
	}
	return validTypes
}

func toSearchAttributes(keyValues []string) (map[string]namespace.SearchAttributeType, error) {
	res := map[string]namespace.SearchAttributeType{}
	for _, kv := range keyValues {
		parts := strings.Split(kv, "=")
		if len(parts) != 2 {
			return nil, fmt.Errorf("invalid search attribute \"%s\" must be of format: \"name=type\"", kv)
		}

		val, ok := namespace.SearchAttributeType_value[parts[1]]
		if !ok {
			return nil, fmt.Errorf(
				"search attribute type \"%s\" does not exist, acceptable types are: %s",
				parts[1],
				getSearchAttributeTypes(),
			)
		}

		res[parts[0]] = namespace.SearchAttributeType(val)
	}
	return res, nil
}

func getNamespacePermissionTypes() []string {
	validTypes := []string{}
	for i := 1; i < len(auth.NamespaceActionGroup_name); i++ {
		validTypes = append(validTypes, auth.NamespaceActionGroup_name[int32(i)])
	}
	return validTypes
}

func toUserNamespacePermissionsMap(keyValues []string) (map[string]string, error) {
	res := map[string]string{}
	for _, kv := range keyValues {
		parts := strings.Split(kv, "=")
		if len(parts) != 2 {
			return nil, fmt.Errorf("invalid user namespace permission \"%s\" must be of format: \"email=permission\"", kv)
		}

		email := parts[0]
		actionGroupValue := parts[1]

		if len(email) == 0 {
			return nil, errors.New("email address must not be empty in user namespace permission")
		}
		if _, err := mail.ParseAddress(email); err != nil {
			return nil, fmt.Errorf("unable to parse email address in user namespace permission: %w", err)
		}

		res[email] = actionGroupValue
	}
	return res, nil
}

func compareCertificateFilters(existing, replacement certificateFiltersConfig) (string, error) {
	existingBytes, err := FormatJson(existing)
	if err != nil {
		return "", err
	}

	replacementBytes, err := FormatJson(replacement)
	if err != nil {
		return "", err
	}

	return diff.Diff(string(existingBytes), string(replacementBytes)), nil
}

func validateNamespaceRegion(region string) error {
	for _, r := range namespaceRegions {
		if r == region {
			return nil
		}
	}
	return fmt.Errorf("namespace region: %s not allowed", region)
}<|MERGE_RESOLUTION|>--- conflicted
+++ resolved
@@ -5,11 +5,12 @@
 	"encoding/base64"
 	"errors"
 	"fmt"
-	"github.com/temporalio/tcld/protogen/api/auth/v1"
-	"go.uber.org/multierr"
 	"io/ioutil"
 	"net/mail"
 	"strings"
+
+	"github.com/temporalio/tcld/protogen/api/auth/v1"
+	"go.uber.org/multierr"
 
 	"github.com/kylelemons/godebug/diff"
 	"github.com/temporalio/tcld/protogen/api/authservice/v1"
@@ -225,10 +226,7 @@
 	}
 	return res, errs
 }
-<<<<<<< HEAD
-=======
-
->>>>>>> 615eebbe
+
 func readAndParseCACerts(ctx *cli.Context) (read caCerts, err error) {
 	cert, err := ReadCACerts(ctx)
 	if err != nil {
