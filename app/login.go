--- conflicted
+++ resolved
@@ -61,7 +61,7 @@
 		loginService services.LoginService
 	}
 
-	OAuthDeviceCodeResponse struct {
+	OauthDeviceCodeResponse struct {
 		DeviceCode              string `json:"device_code"`
 		UserCode                string `json:"user_code"`
 		VerificationURI         string `json:"verification_uri"`
@@ -70,7 +70,7 @@
 		Interval                int    `json:"interval"`
 	}
 
-	OAuthTokenResponse struct {
+	OauthTokenResponse struct {
 		AccessToken  string `json:"access_token"`
 		RefreshToken string `json:"refresh_token"`
 		IDToken      string `json:"id_token"`
@@ -85,9 +85,9 @@
 }
 
 // TODO: support login config on windows
-func loadLoginConfig(ctx *cli.Context) (OAuthTokenResponse, error) {
-
-	tokens := OAuthTokenResponse{}
+func loadLoginConfig(ctx *cli.Context) (OauthTokenResponse, error) {
+
+	tokens := OauthTokenResponse{}
 	configDir := ctx.Path(ConfigDirFlagName)
 	// Create config dir if it does not exist
 	if err := os.MkdirAll(configDir, 0700); err != nil {
@@ -115,91 +115,45 @@
 	return tokens, nil
 }
 
-func parseURL(s string) (*url.URL, error) {
-	// Without a scheme, url.Parse would interpret the path as a relative file path.
-	if !strings.HasPrefix(s, "http://") && !strings.HasPrefix(s, "https://") {
-		s = fmt.Sprintf("%s%s", "https://", s)
-	}
-
-	u, err := url.ParseRequestURI(s)
-	if err != nil {
-		return nil, err
-	}
-
+func getURLFromDomain(domain string) (string, error) {
+	u, err := url.Parse(domain)
+	if err != nil {
+		return domain, err
+	}
 	if u.Scheme == "" {
-		u.Scheme = "https"
-	}
-
-	return u, err
+		return fmt.Sprintf("https://%s", domain), nil
+	}
+	return domain, nil
 }
 
 func (c *LoginClient) login(ctx *cli.Context, domain string, audience string, clientID string, disablePopUp bool) error {
 	// Get device code
-	domainURL, err := parseURL(domain)
-	if err != nil {
-		return err
-	}
-<<<<<<< HEAD
-
-	codeResp := OAuthDeviceCodeResponse{}
-	if err := postFormRequest(
-		domainURL.JoinPath("oauth", "device", "code").String(),
-=======
+	oauthDeviceCodeResponse := OauthDeviceCodeResponse{}
+	domain, err := getURLFromDomain(domain)
+	if err != nil {
+		return err
+	}
 	if err := postFormRequest(
 		fmt.Sprintf("%s/oauth/device/code", domain),
->>>>>>> 6b70e811
 		url.Values{
 			"client_id": {clientID},
 			"scope":     {scope},
 			"audience":  {audience},
 		},
-<<<<<<< HEAD
-		&codeResp,
-=======
 		&oauthDeviceCodeResponse,
->>>>>>> 6b70e811
 	); err != nil {
 		return err
 	}
 
-	verificationURL, err := parseURL(codeResp.VerificationURIComplete)
-	if err != nil {
-		return fmt.Errorf("failed to parse verification URL: %w", err)
-	} else if verificationURL.Hostname() != domainURL.Hostname() {
-		// We expect the verification URL to be the same host as the domain URL.
-		// Otherwise the response could have us POST to any arbitrary URL.
-		return fmt.Errorf("domain URL `%s` does not match verification URL `%s` in response", domainURL.Hostname(), verificationURL.Hostname())
-	}
-
-	fmt.Printf("Login via this url: %s\n", verificationURL.String())
+	fmt.Printf("Login via this url: %s\n", oauthDeviceCodeResponse.VerificationURIComplete)
 
 	if !disablePopUp {
-		if err := c.loginService.OpenBrowser(verificationURL.String()); err != nil {
+		if err := c.loginService.OpenBrowser(oauthDeviceCodeResponse.VerificationURIComplete); err != nil {
 			fmt.Println("Unable to open browser, please open url manually.")
 		}
 	}
 
-	// According to RFC, we should set a default polling interval if not provided.
-	// https://tools.ietf.org/html/draft-ietf-oauth-device-flow-07#section-3.5
-	if codeResp.Interval == 0 {
-		codeResp.Interval = 10
-	}
-
 	// Get access token
-<<<<<<< HEAD
-	tokenResp := OAuthTokenResponse{}
-	for len(tokenResp.AccessToken) == 0 {
-		time.Sleep(time.Duration(codeResp.Interval) * time.Second)
-
-		if err := postFormRequest(
-			domainURL.JoinPath("oauth", "token").String(),
-			url.Values{
-				"grant_type":  {"urn:ietf:params:oauth:grant-type:device_code"},
-				"device_code": {codeResp.DeviceCode},
-				"client_id":   {clientID},
-			},
-			&tokenResp,
-=======
 	oauthTokenResponse := OauthTokenResponse{}
 	for len(oauthTokenResponse.AccessToken) == 0 {
 		time.Sleep(time.Duration(oauthDeviceCodeResponse.Interval) * time.Second)
@@ -212,20 +166,19 @@
 				"client_id":   {clientID},
 			},
 			&oauthTokenResponse,
->>>>>>> 6b70e811
 		); err != nil {
 			return err
 		}
 	}
 
-	tokenRespJson, err := FormatJson(tokenResp)
+	oauthTokenResponseJson, err := FormatJson(oauthTokenResponse)
 	if err != nil {
 		return err
 	}
 	fmt.Println("Successfully logged in!")
 
 	// Save token info locally
-	return c.loginService.WriteToConfigFile(getTokenConfigPath(ctx), tokenRespJson)
+	return c.loginService.WriteToConfigFile(getTokenConfigPath(ctx), oauthTokenResponseJson)
 }
 
 func NewLoginCommand(c *LoginClient) (CommandOut, error) {
