package app

import "github.com/urfave/cli/v2"

const (
<<<<<<< HEAD
	DefaultVersion = "v0.5.0"
=======
	DefaultVersion = "v0.6.0"
>>>>>>> 615eebbe
)

var (
	BuildDate string
	Commit    string
	Version   string
)

func NewVersionCommand() (CommandOut, error) {
	return CommandOut{Command: &cli.Command{
		Name:    "version",
		Usage:   "Version information",
		Aliases: []string{"v"},
		Action: func(c *cli.Context) error {
			return PrintObj(&struct {
				BuildDate string
				Commit    string
				Version   string
			}{
				BuildDate: BuildDate,
				Commit:    Commit,
				Version:   getVersion(),
			})
		},
	}}, nil
}

func getVersion() string {
	version := Version
	if len(version) == 0 {
		version = DefaultVersion
	}
	return version
}<|MERGE_RESOLUTION|>--- conflicted
+++ resolved
@@ -3,11 +3,7 @@
 import "github.com/urfave/cli/v2"
 
 const (
-<<<<<<< HEAD
-	DefaultVersion = "v0.5.0"
-=======
 	DefaultVersion = "v0.6.0"
->>>>>>> 615eebbe
 )
 
 var (
