--- conflicted
+++ resolved
@@ -23,14 +23,8 @@
 			ServerFlag,
 			ConfigDirFlag,
 			AutoConfirmFlag,
-<<<<<<< HEAD
 			APIKeyFlag,
-=======
-			APIKeyIDFlag,
-			APIKeySecretFlag,
-			EnableHMACFlag,
 			InsecureConnectionFlag,
->>>>>>> e40453a1
 			EnableDebugLogsFlag,
 		},
 	}
