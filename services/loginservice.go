--- conflicted
+++ resolved
@@ -40,12 +40,15 @@
 }
 
 func (c *loginService) WriteToConfigFile(configPath string, data string) error {
-<<<<<<< HEAD
 	// Write file as 0600 since it contains private keys.
 	return ioutil.WriteFile(configPath, []byte(data), 0600)
-=======
-	return ioutil.WriteFile(configPath, []byte(data), 0644)
->>>>>>> 8d8f0f1e
+}
+
+func (c *loginService) DeleteConfigFile(configPath string) error {
+	if _, err := os.Stat(configPath); err == nil {
+		return os.RemoveAll(configPath)
+	}
+	return nil
 }
 
 func (c *loginService) DeleteConfigFile(configPath string) error {
