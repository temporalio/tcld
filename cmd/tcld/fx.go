--- conflicted
+++ resolved
@@ -31,13 +31,11 @@
 			func() app.GetAccountClientFn {
 				return app.GetAccountClient
 			},
-<<<<<<< HEAD
 			func() app.GetAPIKeyClientFn {
 				return app.GetAPIKeyClient
-=======
+      },
 			func() app.GetUserClientFn {
 				return app.GetUserClient
->>>>>>> 7ea2a785
 			},
 		),
 		fx.Invoke(func(app *cli.App, shutdowner fx.Shutdowner) error {
