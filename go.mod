--- conflicted
+++ resolved
@@ -6,19 +6,11 @@
 	github.com/gogo/protobuf v1.3.2
 	github.com/golang/mock v1.6.0
 	github.com/kylelemons/godebug v1.1.0
-<<<<<<< HEAD
-	github.com/stretchr/testify v1.7.1
-	github.com/urfave/cli/v2 v2.25.1
-	go.uber.org/fx v1.17.1
-	go.uber.org/multierr v1.5.0
-	google.golang.org/grpc v1.46.2
-=======
 	github.com/stretchr/testify v1.8.2
 	github.com/urfave/cli/v2 v2.25.1
 	go.uber.org/fx v1.19.2
 	go.uber.org/multierr v1.6.0
 	google.golang.org/grpc v1.54.0
->>>>>>> 7ea2a785
 )
 
 require (
@@ -28,16 +20,6 @@
 	github.com/pmezard/go-difflib v1.0.0 // indirect
 	github.com/russross/blackfriday/v2 v2.1.0 // indirect
 	github.com/xrash/smetrics v0.0.0-20201216005158-039620a65673 // indirect
-<<<<<<< HEAD
-	go.uber.org/atomic v1.6.0 // indirect
-	go.uber.org/dig v1.14.0 // indirect
-	go.uber.org/zap v1.16.0 // indirect
-	golang.org/x/net v0.0.0-20210405180319-a5a99cb37ef4 // indirect
-	golang.org/x/sys v0.0.0-20210903071746-97244b99971b // indirect
-	golang.org/x/text v0.3.7 // indirect
-	google.golang.org/genproto v0.0.0-20200526211855-cb27e3aa2013 // indirect
-	google.golang.org/protobuf v1.27.1 // indirect
-=======
 	go.uber.org/atomic v1.7.0 // indirect
 	go.uber.org/dig v1.16.1 // indirect
 	go.uber.org/zap v1.23.0 // indirect
@@ -46,6 +28,5 @@
 	golang.org/x/text v0.8.0 // indirect
 	google.golang.org/genproto v0.0.0-20230110181048-76db0878b65f // indirect
 	google.golang.org/protobuf v1.28.1 // indirect
->>>>>>> 7ea2a785
 	gopkg.in/yaml.v3 v3.0.1 // indirect
 )