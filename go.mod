--- conflicted
+++ resolved
@@ -31,16 +31,10 @@
 	go.uber.org/dig v1.16.1 // indirect
 	go.uber.org/zap v1.23.0 // indirect
 	golang.org/x/crypto v0.14.0 // indirect
-<<<<<<< HEAD
-	golang.org/x/net v0.16.0 // indirect
+	golang.org/x/net v0.17.0 // indirect
 	golang.org/x/sys v0.13.0 // indirect
 	golang.org/x/text v0.13.0 // indirect
 	google.golang.org/appengine v1.6.7 // indirect
-=======
-	golang.org/x/net v0.17.0 // indirect
-	golang.org/x/sys v0.13.0 // indirect
-	golang.org/x/text v0.13.0 // indirect
->>>>>>> 032eca24
 	google.golang.org/genproto v0.0.0-20230110181048-76db0878b65f // indirect
 	google.golang.org/protobuf v1.31.0 // indirect
 	gopkg.in/yaml.v3 v3.0.1 // indirect
